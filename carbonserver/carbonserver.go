--- conflicted
+++ resolved
@@ -796,30 +796,15 @@
 
 				if hasSuffix {
 					metricsKnown++
-<<<<<<< HEAD
-				}
-			}
-
-			if hasSuffix {
-				if listener.internalStatsDir != "" {
-					i := stat.GetStat(info)
-					trimmedName = strings.ReplaceAll(trimmedName[1:len(trimmedName)-4], "/", ".")
-					details[trimmedName] = &protov3.MetricDetails{
-						Size_:    i.Size,
-						ModTime:  i.MTime,
-						ATime:    i.ATime,
-						RealSize: i.RealSize,
-=======
 					if listener.internalStatsDir != "" {
 						i := stat.GetStat(info)
-						trimmedName = strings.Replace(trimmedName[1:len(trimmedName)-4], "/", ".", -1)
+						trimmedName = strings.ReplaceAll(trimmedName[1:len(trimmedName)-4], "/", ".")
 						details[trimmedName] = &protov3.MetricDetails{
 							Size_:    i.Size,
 							ModTime:  i.MTime,
 							ATime:    i.ATime,
 							RealSize: i.RealSize,
 						}
->>>>>>> 65e955e3
 					}
 				}
 			}
