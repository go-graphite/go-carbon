package carbonserver

import (
	"errors"
	"fmt"
	"io"
	"path/filepath"
	"sort"
	"strings"
	"sync/atomic"
	"unsafe"

	trigram "github.com/dgryski/go-trigram"
)

// debug codes diff for reference: https://play.golang.org/p/FxuvRyosk3U

// dfa inspiration: https://swtch.com/~rsc/regexp/

const (
	gstateSplit = 128
)

var endGstate = &gstate{}

type gmatcher struct {
	exact   bool
	root    *gstate
	expr    string
	dstates []*gdstate
	dsindex int //nolint:unused,structcheck

	// has leading star following by complex expressions
	lsComplex bool
	// trigrams  roaring.Bitmap
	trigrams []uint32
}

type gstate struct {
	// TODO: make c compact
	c    [131]bool
	next []*gstate
}

type gdstate struct {
	gstates []*gstate
	// next    [131]*gdstate
	// cacheHit int
}

func (g *gmatcher) dstate() *gdstate { return g.dstates[len(g.dstates)-1] }
func (g *gmatcher) push(s *gdstate)  { g.dstates = append(g.dstates, s) }
func (g *gmatcher) pop(i int) {
	if len(g.dstates) <= i {
		g.dstates = g.dstates[:1]
		return
	}
	g.dstates = g.dstates[:len(g.dstates)-i]
}

func (g *gstate) String() string {
	var toStr func(g *gstate) string
	var ref = map[*gstate]string{}
	toStr = func(g *gstate) string {
		if r, ok := ref[g]; ok {
			return r
		}

		if g == endGstate {
			ref[g] = "end"
			return "end"
		}
		var b []byte
		for c, t := range g.c {
			if t {
				if isAlphanumeric(byte(c)) {
					b = append(b, byte(c))
				} else {
					b = append(b, '.')
				}
			}
		}
		var r = string(b)
		ref[g] = r + "(...)"
		for _, n := range g.next {
			r += "(" + toStr(n) + ")"
		}

		ref[g] = r
		return r
	}

	return toStr(g)
}

func (g gdstate) String() string {
	var r []string
	for _, s := range g.gstates {
		r = append(r, s.String())
	}
	return strings.Join(r, ",")
}

func (g *gdstate) step(c byte) *gdstate {
	// if g.next[c] != nil {
	// 	g.cacheHit++
	// 	return g.next[c]
	// }

	var ng gdstate
	for _, s := range g.gstates {
		if s.c[c] || s.c['*'] {
			for _, ns := range s.next {
				ng.gstates = g.add(ng.gstates, ns)
			}
		}
	}
	// g.next[c] = &ng
	return &ng
}

func (g *gdstate) add(list []*gstate, s *gstate) []*gstate {
	if s.c[gstateSplit] {
		for _, ns := range s.next {
			list = g.add(list, ns)
		}

		return list
	}

	list = append(list, s)
	return list
}

func (g *gdstate) matched() bool {
	for _, s := range g.gstates {
		if s == endGstate {
			return true
		}
	}
	return false
}

// TODO:
//     add range value validation
func newGlobState(expr string, expand func(globs []string) ([]string, error)) (*gmatcher, error) {
	var m = gmatcher{root: &gstate{}, exact: true, expr: expr}
	var cur = m.root
	var alters [][2]*gstate

	for i := 0; i < len(expr); i++ {
		c := expr[i]
		switch c {
		case '[':
			m.exact = false
			s := &gstate{}
			i++
			negative := expr[i] == '^'
			if negative {
				i++
			}
			for i < len(expr) && expr[i] != ']' {
				if expr[i] == '-' {
					if i+1 >= len(expr) {
						return nil, errors.New("glob: missing closing range")
					}

					for j := expr[i-1] + 1; j <= expr[i+1]; j++ {
						if j != '*' {
							s.c[j] = true
						}
					}

					i += 2
					continue
				}

				s.c[expr[i]] = true
				i++
			}
			if i >= len(expr) || expr[i] != ']' {
				return nil, errors.New("glob: missing ]")
			}

			if negative {
				// TODO: revisit
				for i := 32; i <= 126; i++ {
					if i != '*' {
						s.c[i] = !s.c[i]
					}
				}
			}

			cur.next = append(cur.next, s)
			cur = s

			m.lsComplex = false
		case '?':
			m.exact = false
			var star gstate
			star.c['*'] = true
			cur.next = append(cur.next, &star)
			cur = &star

			m.lsComplex = false
		case '*':
			m.exact = false
			if i == 0 && len(expr) > 2 {
				// TODO: check dup stars
				m.lsComplex = true
			}

			// de-dup multi stars: *** -> *
			for ; i+1 < len(expr) && expr[i+1] == '*'; i++ {
			}

			var split, star gstate
			star.c['*'] = true
			split.c[gstateSplit] = true
			split.next = append(split.next, &star)
			cur.next = append(cur.next, &split)
			star.next = append(star.next, &split)

			cur = &split
		case '{':
			alterStart := &gstate{c: [131]bool{gstateSplit: true}}
			alterEnd := &gstate{c: [131]bool{gstateSplit: true}}
			cur.next = append(cur.next, alterStart)
			cur = alterStart
			alters = append(alters, [2]*gstate{alterStart, alterEnd})

			m.lsComplex = false
		case '}':
			if len(alters) == 0 {
				return nil, errors.New("glob: missing {")
			}
			cur.next = append(cur.next, alters[len(alters)-1][1])
			cur = alters[len(alters)-1][1]
			alters = alters[:len(alters)-1]

			m.lsComplex = false
		case ',':
			if len(alters) > 0 {
				cur.next = append(cur.next, alters[len(alters)-1][1])
				cur = alters[len(alters)-1][0]
				continue
			}

			// TODO: should return error?
			fallthrough
		default:
			s := &gstate{}
			s.c[c] = true
			cur.next = append(cur.next, s)
			cur = s
		}
	}
	cur.next = append(cur.next, endGstate)

	if len(alters) > 0 {
		return nil, errors.New("glob: missing }")
	}

	var droot gdstate
	for _, s := range m.root.next {
		droot.gstates = droot.add(droot.gstates, s)
	}
	m.dstates = append(m.dstates, &droot)

	if m.lsComplex {
		es, err := expand([]string{expr})
		if err != nil {
			return nil, nil
		}
		for _, e := range es {
			trigrams := extractTrigrams(e)

		appendt:
			for i := 0; i < len(trigrams); i++ {
				for _, t := range m.trigrams {
					if t == uint32(trigrams[i]) {
						continue appendt
					}
				}
				m.trigrams = append(m.trigrams, uint32(trigrams[i]))
			}
		}
	}

	return &m, nil
}

func isAlphanumeric(c byte) bool {
	return 32 <= c && c <= 126
}

type trieIndex struct {
	root          *trieNode
	fileExt       string
	fileCount     int
	depth         uint64
	longestMetric string
	trigrams      map[*trieNode][]uint32
}

type trieNode struct {
	c         []byte // TODO: look for a more compact/compressed formats
	childrens *[]*trieNode
	gen       uint8
}

var emptyTrieNodes = &[]*trieNode{}

func newFileNode(m uint8) *trieNode { return &trieNode{childrens: emptyTrieNodes, gen: m} }

func (tn *trieNode) dir() bool  { return len(tn.c) == 1 && tn.c[0] == '/' }
func (tn *trieNode) file() bool { return tn.c == nil }

func (tn *trieNode) getChildrens() []*trieNode {
	return *(*[]*trieNode)(atomic.LoadPointer((*unsafe.Pointer)(unsafe.Pointer(&tn.childrens))))
}

func (tn *trieNode) getChild(curChildrens []*trieNode, i int) *trieNode {
	return (*trieNode)(atomic.LoadPointer((*unsafe.Pointer)(unsafe.Pointer(&curChildrens[i]))))
}

func (tn *trieNode) setChildrens(cs []*trieNode) {
	atomic.StorePointer((*unsafe.Pointer)(unsafe.Pointer(&tn.childrens)), unsafe.Pointer(&cs))
}

func (tn *trieNode) addChild(n *trieNode) {
	tn.setChildrens(append(*tn.childrens, n))
}

func (tn *trieNode) setChild(i int, n *trieNode) {
	atomic.StorePointer(
		(*unsafe.Pointer)(unsafe.Pointer(&(*tn.childrens)[i])),
		unsafe.Pointer(n),
	)
}

func (ti *trieIndex) trigramsContains(tn *trieNode, t uint32) bool {
	for _, i := range ti.trigrams[tn] {
		if i == t {
			return true
		}
	}
	return false
}

func newTrie(fileExt string) *trieIndex {
	return &trieIndex{
		root:     &trieNode{childrens: &[]*trieNode{}},
		fileExt:  fileExt,
		trigrams: map[*trieNode][]uint32{},
	}
}

func (ti *trieIndex) getDepth() uint64  { return atomic.LoadUint64(&ti.depth) }
func (ti *trieIndex) setDepth(d uint64) { atomic.StoreUint64(&ti.depth, d) }

// TODO: add some defensive logics agains bad paths?
//
// abc.def.ghi
// abc.def2.ghi
// abc.daf2.ghi
// efg.cjk
func (ti *trieIndex) insert(path string) error {
	path = filepath.Clean(path)
	if len(path) > 0 && path[0] == '/' {
		path = path[1:]
	}
	if path == "" || path == "." {
		return nil
	}

	cur := ti.root
	if uint64(len(path)) > ti.getDepth() {
		ti.setDepth(uint64(len(path)))
		ti.longestMetric = path
	}

	isFile := strings.HasSuffix(path, ti.fileExt)
	if isFile {
		path = path[:len(path)-len(ti.fileExt)]
	}

	var start, nlen int
	var sn, newn *trieNode
outer:
	for i := 0; i < len(path)+1; i++ {
		// getting a full node
		if i < len(path) && path[i] != '/' {
			continue
		}

		// case 1:
		// 	abc . xxx
		// 	ab  . xxx
		// case 2:
		// 	ab  . xxx
		// 	abc . xxx
		// case 3:
		// 	abc . xxx
		// 	abc . xxx
		// case 4:
		// 	abc . xxx
		// 	xyz . xxx
		// case 5:
		// 	abc . xxx
		// 	acc . xxx
		// case 6:
		//  abc . xxx
		//  abd . xxx
		// case 7:
		//  abc  . xxx
		//  abde . xxx
		// case 8:
		//  abc . xxx
		//  abc

	inner:
		for ci := 0; ci < len(*cur.childrens); ci++ {
			child := (*cur.childrens)[ci]
			match := 0

			if len(child.c) == 0 || child.c[0] != path[start] {
				continue
			}

			nlen = i - start
			start++
			for match = 1; match < len(child.c) && match < nlen; match++ {
				if child.c[match] != path[start] {
					break
				}
				start++
			}

			if match == nlen {
				// case 1
				if len(child.c) > match {
					goto split
				}

				// case 3
				if len(child.c) == match {
					child.gen = ti.root.gen
					cur = child
					goto dir
				}

				return fmt.Errorf("failed to index metric %s: unknwon case of match == nlen = %d", path, nlen)
			}

			if match == len(child.c) && len(child.c) < nlen { // case 2
				child.gen = ti.root.gen
				cur = child
				goto inner
			}

		split:
			// case 5, 6, 7
			prefix, suffix := child.c[:match], child.c[match:]
			sn = &trieNode{c: suffix, childrens: child.childrens, gen: child.gen}

			cur.setChild(ci, &trieNode{c: prefix, childrens: &[]*trieNode{sn}, gen: ti.root.gen})
			cur = (*cur.childrens)[ci]

			if nlen-match > 0 {
<<<<<<< HEAD
				newn = &trieNode{c: make([]byte, nlen-match)}
				copy(newn.c, path[start:i])
=======
				newn = &trieNode{c: make([]byte, nlen-match), childrens: &[]*trieNode{}, gen: ti.root.gen}
				copy(newn.c, []byte(path[start:i]))
>>>>>>> 65e955e3

				cur.addChild(newn)
				cur = newn
			}

			goto dir
		}

		// case 4 & 2
		if i-start > 0 {
<<<<<<< HEAD
			newn = &trieNode{c: make([]byte, i-start)}
			copy(newn.c, path[start:i])
			cur.childrens = append(cur.childrens, newn)
=======
			newn = &trieNode{c: make([]byte, i-start), childrens: &[]*trieNode{}, gen: ti.root.gen}
			copy(newn.c, []byte(path[start:i]))
			cur.addChild(newn)
>>>>>>> 65e955e3
			cur = newn
		}

	dir:
		// case 8
		if i == len(path) {
			break outer
		}

		start = i + 1
		for _, child := range *cur.childrens {
			if child.dir() {
				cur = child
				cur.gen = ti.root.gen
				continue outer
			}
		}

		if i < len(path) {
			newn = &trieNode{c: []byte{'/'}, childrens: &[]*trieNode{}, gen: ti.root.gen}
			cur.addChild(newn)
			cur = newn
		}
	}

	// TODO: there seems to be a problem of fetching a directory node without files

	if !isFile {
		// TODO: should double check if / already exists
		if cur.dir() {
			cur.addChild(&trieNode{c: []byte{'/'}, childrens: &[]*trieNode{}, gen: ti.root.gen})
		}
		return nil
	}

	var hasFileNode bool
	for _, c := range *cur.childrens {
		// if c == fileNode {
		if c.file() {
			hasFileNode = true
			c.gen = ti.root.gen
			break
		}
	}
	if !hasFileNode {
		cur.addChild(newFileNode(ti.root.gen))
		ti.fileCount++
	}

	return nil
}

// TODO: add some defensive logics agains bad queries?
// depth first search
func (ti *trieIndex) query(expr string, limit int, expand func(globs []string) ([]string, error)) (files []string, isFiles []bool, err error) {
	expr = strings.TrimSpace(expr)
	if expr == "" {
		expr = "*"
	}
	var matchers []*gmatcher
	var exact bool
	for _, node := range strings.Split(expr, "/") {
		if node == "" {
			continue
		}
		gs, err := newGlobState(node, expand)
		if err != nil {
			return nil, nil, err
		}
		exact = exact && gs.exact
		matchers = append(matchers, gs)
	}

	var cur = ti.root
	var curChildrens = cur.getChildrens()
	var depth = ti.getDepth() + 1
	var nindex = make([]int, depth)
	var trieNodes = make([]*trieNode, depth)
	var childrensStack = make([][]*trieNode, depth)
	var ncindex int
	var mindex int
	var curm = matchers[0]
	var ndstate *gdstate
	var isFile, isDir, hasMoreNodes bool

	for {
		if nindex[ncindex] >= len(curChildrens) {
			curm.pop(len(cur.c))
			goto parent
		}

		trieNodes[ncindex] = cur
		childrensStack[ncindex] = curChildrens
		cur = cur.getChild(curChildrens, nindex[ncindex])
		curChildrens = cur.getChildrens()
		ncindex++

		// It's possible to run into a situation of newer and longer metrics
		// are added during the query, for such situation, it's safer to just
		// skip them for the current query.
		if ncindex >= len(nindex)-1 {
			goto parent
		}

		if cur.dir() {
			if mindex+1 >= len(matchers) || !curm.dstate().matched() {
				goto parent
			}

			mindex++
			curm = matchers[mindex]
			curm.dstates = curm.dstates[:1]

			continue
		}

		if curm.lsComplex && len(curm.trigrams) > 0 {
			if _, ok := ti.trigrams[cur]; ok {
				for _, t := range curm.trigrams {
					if !ti.trigramsContains(cur, t) {
						goto parent
					}
				}
			}
		}

		for i := 0; i < len(cur.c); i++ {
			ndstate = curm.dstate().step(cur.c[i])
			if len(ndstate.gstates) == 0 {
				if i > 0 {
					// TODO: add test case
					curm.pop(i)
				}
				goto parent
			}
			curm.push(ndstate)
		}

		if mindex+1 < len(matchers) {
			continue
		}

		isFile = false
		isDir = false
		hasMoreNodes = false
		for i := 0; i < len(curChildrens); i++ {
			child := cur.getChild(curChildrens, i)
			switch {
			case child.file():
				isFile = true
			case child.dir():
				isDir = true
			default:
				hasMoreNodes = true
			}
		}

		if !(isFile || isDir) {
			continue
		}

		if !curm.dstate().matched() {
			if hasMoreNodes {
				continue
			}

			curm.pop(len(cur.c))
			goto parent
		}

		if isFile {
			files = append(files, cur.fullPath('.', trieNodes[:ncindex]))
			isFiles = append(isFiles, isFile)
		}
		if isDir {
			files = append(files, cur.fullPath('.', trieNodes[:ncindex]))
			isFiles = append(isFiles, false)
		}

		if len(files) >= limit || exact {
			break
		}

		if hasMoreNodes {
			continue
		}

		curm.pop(len(cur.c))
		goto parent

	parent:
		// use exact for fast exit
		nindex[ncindex] = 0
		ncindex--
		if ncindex < 0 {
			break
		}
		nindex[ncindex]++
		cur = trieNodes[ncindex]
		curChildrens = childrensStack[ncindex]

		if cur.dir() && nindex[ncindex] >= len(curChildrens) {
			mindex--
			curm = matchers[mindex]

			goto parent
		}

		continue
	}

	return files, isFiles, nil
}

func (tn *trieNode) fullPath(sep byte, parents []*trieNode) string {
	var size = len(tn.c)
	for _, n := range parents {
		size += len(n.c)
	}
	var r = make([]byte, size)
	var i int
	for _, n := range parents[1:] {
		if n.dir() {
			r[i] = sep
			i++
		} else {
			copy(r[i:], n.c)
			i += len(n.c)
		}
	}
	copy(r[i:], tn.c)

	return *(*string)(unsafe.Pointer(&r))
}

func dumpTrigrams(data []uint32) []trigram.T { //nolint:deadcode,unused
	var ts []trigram.T
	for _, t := range data {
		ts = append(ts, trigram.T(t))
	}
	return ts
}

func (ti *trieIndex) allMetrics(sep byte) []string {
	var files = make([]string, 0, ti.fileCount)
	var depth = ti.getDepth() + 1
	var nindex = make([]int, depth)
	var ncindex int
	var cur = ti.root
	var curChildrens = cur.getChildrens()
	var trieNodes = make([]*trieNode, depth)
	for {
		if nindex[ncindex] >= len(curChildrens) {
			goto parent
		}

		trieNodes[ncindex] = cur
		cur = cur.getChild(curChildrens, nindex[ncindex])
		curChildrens = cur.getChildrens()
		ncindex++
		if ncindex >= len(trieNodes)-1 {
			goto parent
		}

		if cur.file() {
			files = append(files, cur.fullPath(sep, trieNodes[:ncindex]))
			goto parent
		}

		continue

	parent:
		nindex[ncindex] = 0
		ncindex--
		if ncindex < 0 {
			break
		}
		nindex[ncindex]++
		cur = trieNodes[ncindex]
		curChildrens = cur.getChildrens()
		continue
	}

	sort.Strings(files)

	return files
}

func (ti *trieIndex) dump(w io.Writer) {
	var depth = ti.getDepth() + 1
	var nindex = make([]int, depth)
	var ncindex int
	var cur = ti.root
	var curChildrens = cur.getChildrens()
	var trieNodes = make([]*trieNode, depth)
	var ident []byte
	for {
		if nindex[ncindex] >= len(curChildrens) {
			goto parent
		}

		trieNodes[ncindex] = cur
		cur = cur.getChild(curChildrens, nindex[ncindex])
		curChildrens = cur.getChildrens()
		ncindex++
		if ncindex >= len(trieNodes)-1 {
			goto parent
		}

		if cur.file() {
			fmt.Fprintf(w, "%s$ (%d/%d)\n", ident, len(*cur.childrens), cur.gen)
		} else {
			fmt.Fprintf(w, "%s%s (%d/%d)\n", ident, cur.c, len(*cur.childrens), cur.gen)
		}
		ident = append(ident, ' ', ' ')

		if cur.file() {
			goto parent
		}

		continue

	parent:
		nindex[ncindex] = 0
		ncindex--
		if ncindex < 0 {
			break
		}
		nindex[ncindex]++
		cur = trieNodes[ncindex]
		curChildrens = cur.getChildrens()

		ident = ident[:len(ident)-2]

		continue
	}
}

// statNodes returns the how many files/dirs a dir node has (doesn't go over dir
// boundary)
func (ti *trieIndex) statNodes() map[*trieNode]int {
	var stats = map[*trieNode]int{}
	var depth = ti.getDepth() + 1
	var nindex = make([]int, depth)
	var ncindex int
	var cur = ti.root
	var curChildrens = cur.getChildrens()
	var trieNodes = make([]*trieNode, depth)
	var curdirs = make([]int, depth)
	var curindex int

	for {
		if nindex[ncindex] >= len(curChildrens) {
			if cur.dir() {
				stats[cur] = curdirs[curindex]
				curdirs[curindex] = 0
				curindex--
			}

			goto parent
		}

		trieNodes[ncindex] = cur
		cur = cur.getChild(curChildrens, nindex[ncindex])
		ncindex++
		if ncindex >= len(nindex)-1 {
			goto parent
		}

		if cur.dir() {
			curdirs[curindex]++
			curindex++
		}

		if cur.file() {
			curdirs[curindex]++
			goto parent
		}

		continue

	parent:
		nindex[ncindex] = 0
		ncindex--
		if ncindex < 0 {
			break
		}
		nindex[ncindex]++
		cur = trieNodes[ncindex]
		curChildrens = cur.getChildrens()
		continue
	}

	return stats
}

// TODO: support ctrie
func (ti *trieIndex) setTrigrams() {
	var depth = ti.getDepth() + 1
	var nindex = make([]int, depth)
	var ncindex int
	var cur = ti.root
	var trieNodes = make([]*trieNode, depth)
	var trigrams = make([][]uint32, depth)
	var stats = ti.statNodes()

	// chosen semi-randomly. maybe we could turn this into a configurations
	// if we have enough evidence to prove it's valuable.
	const factor = 10

	gent := func(b1, b2, b3 byte) uint32 { return uint32(uint32(b1)<<16 | uint32(b2)<<8 | uint32(b3)) }

	for {
		if nindex[ncindex] >= len(*cur.childrens) {
			goto parent
		}

		trieNodes[ncindex] = cur
		cur = (*cur.childrens)[nindex[ncindex]]
		ncindex++
		if ncindex >= len(nindex)-1 {
			goto parent
		}

		// abc.xyz.cjk
		trigrams[ncindex] = []uint32{}
		if ncindex > 1 && len(cur.c) > 0 && !cur.dir() {
			cur1 := trieNodes[ncindex-1]
			if !cur1.dir() {
				if len(cur1.c) > 1 {
					t := gent(cur1.c[len(cur1.c)-2], cur1.c[len(cur1.c)-1], cur.c[0])
					trigrams[ncindex] = append(trigrams[ncindex], t)
				} else if ncindex-2 >= 0 {
					cur2 := trieNodes[ncindex-2]
					if !cur2.dir() && len(cur2.c) > 0 && len(cur1.c) > 0 {
						t := gent(cur2.c[len(cur2.c)-1], cur1.c[len(cur1.c)-1], cur.c[0])
						trigrams[ncindex] = append(trigrams[ncindex], t)
					}
				}

				if len(cur.c) > 1 {
					t := gent(cur1.c[len(cur1.c)-1], cur.c[0], cur.c[1])
					trigrams[ncindex] = append(trigrams[ncindex], t)
				}
			}
		}
		if !cur.dir() && len(cur.c) > 2 {
			for i := 0; i < len(cur.c)-2; i++ {
				t := gent(cur.c[i], cur.c[i+1], cur.c[i+2])
				trigrams[ncindex] = append(trigrams[ncindex], t)
			}
		}

		for i := ncindex - 1; i >= 0 && len(trigrams[ncindex]) > 0; i-- {
			if trieNodes[i] == nil || !trieNodes[i].dir() {
				continue
			}

			// TODO: index not just the first node, but also the 5th, 9th, etc.
			if stats[trieNodes[i]] > factor {
				// the current trigrams strategy only works for dir nodes contains many direct children
				// but should be able to change to handle deep-nested children
				for _, pos := range []int{1} {
					if i+pos >= len(trieNodes) || trieNodes[i+pos] == nil {
						break
					}
				appendt:
					for _, t := range trigrams[ncindex] {
						for _, tit := range ti.trigrams[trieNodes[i+pos]] {
							if t == tit {
								continue appendt
							}
						}
						ti.trigrams[trieNodes[i+pos]] = append(ti.trigrams[trieNodes[i+pos]], t)
					}

				}
			}
			break
		}

		if cur.file() {
			goto parent
		}

		continue

	parent:
		nindex[ncindex] = 0
		trieNodes[ncindex] = nil
		ncindex--
		if ncindex < 0 {
			break
		}
		nindex[ncindex]++
		cur = trieNodes[ncindex]
		continue
	}
}

// prune prunes trie nodes gened with a different values against root.
// prune has to be evoked after all inserts are done.
func (ti *trieIndex) prune() {
	type state struct {
		next      int
		node      *trieNode
		childrens []*trieNode
	}

	var cur state
	cur.node = ti.root
	cur.childrens = *cur.node.childrens

	var idx int
	var depth = ti.getDepth() + 1
	var states = make([]state, depth)
	for {
		if cur.next >= len(cur.childrens) {
			cc := cur.node.getChildrens()
			if idx > 0 && !cur.node.dir() && len(cc) == 1 && !cc[0].file() && !cc[0].dir() {
				n := &trieNode{childrens: cc[0].childrens, gen: ti.root.gen}
				n.c = make([]byte, 0, len(cur.node.c)+len(cc[0].c))
				n.c = append(n.c, cur.node.c...)
				n.c = append(n.c, cc[0].c...)
				for i, t := range *states[idx-1].node.childrens {
					if t == cur.node {
						states[idx-1].node.setChild(i, n)
					}
				}
				cur.node = n
			}

			goto parent
		}

		states[idx] = cur
		idx++
		if idx >= len(states)-1 {
			goto parent
		}

		cur.next = 0
		cur.node = (cur.childrens)[states[idx-1].next]
		cur.childrens = *cur.node.childrens

		// trimming deleted/old-gen metrics
		if cur.node.gen != ti.root.gen {
			pchildrens := states[idx-1].node.getChildrens()
			nc := make([]*trieNode, len(pchildrens)-1)
			for i, j := 0, 0; i < len(pchildrens); i++ {
				if (pchildrens)[i] == cur.node {
					continue
				}

				nc[j] = (pchildrens)[i]
				j++
			}
			states[idx-1].node.setChildrens(nc)

			goto parent
		}

		continue

	parent:
		states[idx] = state{}
		idx--
		if idx < 0 {
			break
		}

		states[idx].next++
		cur = states[idx]

		continue
	}
}

type trieCounter [256]int

func (tc *trieCounter) String() string {
	var str string
	for i, c := range tc {
		if c > 0 {
			if str != "" {
				str += " "
			}
			str += fmt.Sprintf("%d:%d", i, c)
		}
	}
	return fmt.Sprintf("{%s}", str)
}

func (ti *trieIndex) countNodes() (count, files, dirs, onec, onefc, onedc int, countByChildren, nodesByGen *trieCounter) {
	type state struct {
		next      int
		node      *trieNode
		childrens *[]*trieNode
	}

	var cur state
	cur.node = ti.root
	cur.childrens = cur.node.childrens

	var idx int
	var depth = ti.getDepth() + 1
	var states = make([]state, depth)
	countByChildren = &trieCounter{}
	nodesByGen = &trieCounter{}
	for {
		if cur.next >= len(*cur.childrens) {
			if len(*cur.childrens) == 1 && !cur.node.dir() {
				onec++
				if (*cur.childrens)[0].file() {
					onefc++
				} else if !(*cur.childrens)[0].dir() {
					onedc++
				}
			}

			goto parent
		}

		states[idx] = cur
		idx++
		if idx >= len(states)-1 {
			goto parent
		}

		cur.next = 0
		cur.node = (*cur.childrens)[states[idx-1].next]
		cur.childrens = cur.node.childrens

		count++
		countByChildren[len(*cur.childrens)%256] += 1
		nodesByGen[cur.node.gen] += 1

		if cur.node.file() {
			files++
			goto parent
		} else if cur.node.dir() {
			dirs++
		}

		continue

	parent:
		states[idx] = state{}
		idx--
		if idx < 0 {
			break
		}

		states[idx].next++
		cur = states[idx]

		continue
	}

	return
}

func (listener *CarbonserverListener) expandGlobsTrie(query string) ([]string, []bool, error) {
	query = strings.ReplaceAll(query, ".", "/")
	globs := []string{query}

	var slashInBraces, inAlter bool
	for _, c := range query {
		switch {
		case c == '{':
			inAlter = true
		case c == '}':
			inAlter = false
		case inAlter && c == '/':
			slashInBraces = true
		}
	}
	// for complex queries like {a.b.c,x}.o.p.q, fall back to simple expansion
	if slashInBraces {
		var err error
		globs, err = listener.expandGlobBraces(globs)
		if err != nil {
			return nil, nil, err
		}
	}

	var fidx = listener.CurrentFileIndex()
	var files []string
	var leafs []bool

	for _, g := range globs {
		f, l, err := fidx.trieIdx.query(g, listener.maxMetricsGlobbed-len(files), listener.expandGlobBraces)
		if err != nil {
			return nil, nil, err
		}
		files = append(files, f...)
		leafs = append(leafs, l...)
	}

	return files, leafs, nil
}<|MERGE_RESOLUTION|>--- conflicted
+++ resolved
@@ -468,13 +468,8 @@
 			cur = (*cur.childrens)[ci]
 
 			if nlen-match > 0 {
-<<<<<<< HEAD
-				newn = &trieNode{c: make([]byte, nlen-match)}
+				newn = &trieNode{c: make([]byte, nlen-match), childrens: &[]*trieNode{}, gen: ti.root.gen}
 				copy(newn.c, path[start:i])
-=======
-				newn = &trieNode{c: make([]byte, nlen-match), childrens: &[]*trieNode{}, gen: ti.root.gen}
-				copy(newn.c, []byte(path[start:i]))
->>>>>>> 65e955e3
 
 				cur.addChild(newn)
 				cur = newn
@@ -485,15 +480,9 @@
 
 		// case 4 & 2
 		if i-start > 0 {
-<<<<<<< HEAD
-			newn = &trieNode{c: make([]byte, i-start)}
+			newn = &trieNode{c: make([]byte, i-start), childrens: &[]*trieNode{}, gen: ti.root.gen}
 			copy(newn.c, path[start:i])
-			cur.childrens = append(cur.childrens, newn)
-=======
-			newn = &trieNode{c: make([]byte, i-start), childrens: &[]*trieNode{}, gen: ti.root.gen}
-			copy(newn.c, []byte(path[start:i]))
 			cur.addChild(newn)
->>>>>>> 65e955e3
 			cur = newn
 		}
 
