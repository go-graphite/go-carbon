// Copyright 2019, The Go Authors. All rights reserved.
// Use of this source code is governed by a BSD-style
// license that can be found in the LICENSE file.

package cmp

import (
	"bytes"
	"fmt"
	"reflect"
	"strconv"
	"strings"
	"unicode"
	"unicode/utf8"

	"github.com/google/go-cmp/cmp/internal/value"
)

type formatValueOptions struct {
	// AvoidStringer controls whether to avoid calling custom stringer
	// methods like error.Error or fmt.Stringer.String.
	AvoidStringer bool

	// PrintAddresses controls whether to print the address of all pointers,
	// slice elements, and maps.
	PrintAddresses bool

	// QualifiedNames controls whether FormatType uses the fully qualified name
	// (including the full package path as opposed to just the package name).
	QualifiedNames bool

	// VerbosityLevel controls the amount of output to produce.
	// A higher value produces more output. A value of zero or lower produces
	// no output (represented using an ellipsis).
	// If LimitVerbosity is false, then the level is treated as infinite.
	VerbosityLevel int

	// LimitVerbosity specifies that formatting should respect VerbosityLevel.
	LimitVerbosity bool
}

// FormatType prints the type as if it were wrapping s.
// This may return s as-is depending on the current type and TypeMode mode.
func (opts formatOptions) FormatType(t reflect.Type, s textNode) textNode {
	// Check whether to emit the type or not.
	switch opts.TypeMode {
	case autoType:
		switch t.Kind() {
		case reflect.Struct, reflect.Slice, reflect.Array, reflect.Map:
			if s.Equal(textNil) {
				return s
			}
		default:
			return s
		}
		if opts.DiffMode == diffIdentical {
			return s // elide type for identical nodes
		}
	case elideType:
		return s
	}

	// Determine the type label, applying special handling for unnamed types.
	typeName := value.TypeString(t, opts.QualifiedNames)
	if t.Name() == "" {
		// According to Go grammar, certain type literals contain symbols that
		// do not strongly bind to the next lexicographical token (e.g., *T).
		switch t.Kind() {
		case reflect.Chan, reflect.Func, reflect.Ptr:
			typeName = "(" + typeName + ")"
		}
	}
	return &textWrap{Prefix: typeName, Value: wrapParens(s)}
}

// wrapParens wraps s with a set of parenthesis, but avoids it if the
// wrapped node itself is already surrounded by a pair of parenthesis or braces.
// It handles unwrapping one level of pointer-reference nodes.
func wrapParens(s textNode) textNode {
	var refNode *textWrap
	if s2, ok := s.(*textWrap); ok {
		// Unwrap a single pointer reference node.
		switch s2.Metadata.(type) {
		case leafReference, trunkReference, trunkReferences:
			refNode = s2
			if s3, ok := refNode.Value.(*textWrap); ok {
				s2 = s3
			}
		}

		// Already has delimiters that make parenthesis unnecessary.
		hasParens := strings.HasPrefix(s2.Prefix, "(") && strings.HasSuffix(s2.Suffix, ")")
		hasBraces := strings.HasPrefix(s2.Prefix, "{") && strings.HasSuffix(s2.Suffix, "}")
		if hasParens || hasBraces {
			return s
		}
	}
	if refNode != nil {
		refNode.Value = &textWrap{Prefix: "(", Value: refNode.Value, Suffix: ")"}
		return s
	}
	return &textWrap{Prefix: "(", Value: s, Suffix: ")"}
}

// FormatValue prints the reflect.Value, taking extra care to avoid descending
// into pointers already in ptrs. As pointers are visited, ptrs is also updated.
func (opts formatOptions) FormatValue(v reflect.Value, parentKind reflect.Kind, ptrs *pointerReferences) (out textNode) {
	if !v.IsValid() {
		return nil
	}
	t := v.Type()

	// Check slice element for cycles.
	if parentKind == reflect.Slice {
		ptrRef, visited := ptrs.Push(v.Addr())
		if visited {
			return makeLeafReference(ptrRef, false)
		}
		defer ptrs.Pop()
		defer func() { out = wrapTrunkReference(ptrRef, false, out) }()
	}

	// Check whether there is an Error or String method to call.
	if !opts.AvoidStringer && v.CanInterface() {
		// Avoid calling Error or String methods on nil receivers since many
		// implementations crash when doing so.
		if (t.Kind() != reflect.Ptr && t.Kind() != reflect.Interface) || !v.IsNil() {
			var prefix, strVal string
			func() {
				// Swallow and ignore any panics from String or Error.
				defer func() { recover() }()
				switch v := v.Interface().(type) {
				case error:
					strVal = v.Error()
					prefix = "e"
				case fmt.Stringer:
					strVal = v.String()
					prefix = "s"
				}
			}()
			if prefix != "" {
				return opts.formatString(prefix, strVal)
			}
		}
	}

	// Check whether to explicitly wrap the result with the type.
	var skipType bool
	defer func() {
		if !skipType {
			out = opts.FormatType(t, out)
		}
	}()

	switch t.Kind() {
	case reflect.Bool:
		return textLine(fmt.Sprint(v.Bool()))
	case reflect.Int, reflect.Int8, reflect.Int16, reflect.Int32, reflect.Int64:
		return textLine(fmt.Sprint(v.Int()))
	case reflect.Uint, reflect.Uint16, reflect.Uint32, reflect.Uint64:
		return textLine(fmt.Sprint(v.Uint()))
	case reflect.Uint8:
		if parentKind == reflect.Slice || parentKind == reflect.Array {
			return textLine(formatHex(v.Uint()))
		}
		return textLine(fmt.Sprint(v.Uint()))
	case reflect.Uintptr:
		return textLine(formatHex(v.Uint()))
	case reflect.Float32, reflect.Float64:
		return textLine(fmt.Sprint(v.Float()))
	case reflect.Complex64, reflect.Complex128:
		return textLine(fmt.Sprint(v.Complex()))
	case reflect.String:
		return opts.formatString("", v.String())
	case reflect.UnsafePointer, reflect.Chan, reflect.Func:
		return textLine(formatPointer(value.PointerOf(v), true))
	case reflect.Struct:
		var list textList
		v := makeAddressable(v) // needed for retrieveUnexportedField
		maxLen := v.NumField()
		if opts.LimitVerbosity {
			maxLen = ((1 << opts.verbosity()) >> 1) << 2 // 0, 4, 8, 16, 32, etc...
			opts.VerbosityLevel--
		}
		for i := 0; i < v.NumField(); i++ {
			vv := v.Field(i)
			if value.IsZero(vv) {
				continue // Elide fields with zero values
			}
			if len(list) == maxLen {
				list.AppendEllipsis(diffStats{})
				break
			}
			sf := t.Field(i)
			if supportExporters && !isExported(sf.Name) {
				vv = retrieveUnexportedField(v, sf, true)
			}
			s := opts.WithTypeMode(autoType).FormatValue(vv, t.Kind(), ptrs)
			list = append(list, textRecord{Key: sf.Name, Value: s})
		}
		return &textWrap{Prefix: "{", Value: list, Suffix: "}"}
	case reflect.Slice:
		if v.IsNil() {
			return textNil
		}

		// Check whether this is a []byte of text data.
		if t.Elem() == reflect.TypeOf(byte(0)) {
			b := v.Bytes()
<<<<<<< HEAD
			isPrintSpace := func(r rune) bool { return unicode.IsPrint(r) && unicode.IsSpace(r) }
			if len(b) > 0 && utf8.Valid(b) && len(bytes.TrimFunc(b, isPrintSpace)) == 0 {
				out = opts.formatString("", string(b))
				return opts.WithTypeMode(emitType).FormatType(t, out)
=======
			isPrintSpace := func(r rune) bool { return unicode.IsPrint(r) || unicode.IsSpace(r) }
			if len(b) > 0 && utf8.Valid(b) && len(bytes.TrimFunc(b, isPrintSpace)) == 0 {
				out = opts.formatString("", string(b))
				skipType = true
				return opts.FormatType(t, out)
>>>>>>> dec2f38e
			}
		}

		fallthrough
	case reflect.Array:
		maxLen := v.Len()
		if opts.LimitVerbosity {
			maxLen = ((1 << opts.verbosity()) >> 1) << 2 // 0, 4, 8, 16, 32, etc...
			opts.VerbosityLevel--
		}
		var list textList
		for i := 0; i < v.Len(); i++ {
			if len(list) == maxLen {
				list.AppendEllipsis(diffStats{})
				break
			}
			s := opts.WithTypeMode(elideType).FormatValue(v.Index(i), t.Kind(), ptrs)
			list = append(list, textRecord{Value: s})
		}

		out = &textWrap{Prefix: "{", Value: list, Suffix: "}"}
		if t.Kind() == reflect.Slice && opts.PrintAddresses {
			header := fmt.Sprintf("ptr:%v, len:%d, cap:%d", formatPointer(value.PointerOf(v), false), v.Len(), v.Cap())
			out = &textWrap{Prefix: pointerDelimPrefix + header + pointerDelimSuffix, Value: out}
		}
		return out
	case reflect.Map:
		if v.IsNil() {
			return textNil
		}

		// Check pointer for cycles.
		ptrRef, visited := ptrs.Push(v)
		if visited {
			return makeLeafReference(ptrRef, opts.PrintAddresses)
		}
		defer ptrs.Pop()

		maxLen := v.Len()
		if opts.LimitVerbosity {
			maxLen = ((1 << opts.verbosity()) >> 1) << 2 // 0, 4, 8, 16, 32, etc...
			opts.VerbosityLevel--
		}
		var list textList
		for _, k := range value.SortKeys(v.MapKeys()) {
			if len(list) == maxLen {
				list.AppendEllipsis(diffStats{})
				break
			}
			sk := formatMapKey(k, false, ptrs)
			sv := opts.WithTypeMode(elideType).FormatValue(v.MapIndex(k), t.Kind(), ptrs)
			list = append(list, textRecord{Key: sk, Value: sv})
		}

		out = &textWrap{Prefix: "{", Value: list, Suffix: "}"}
		out = wrapTrunkReference(ptrRef, opts.PrintAddresses, out)
		return out
	case reflect.Ptr:
		if v.IsNil() {
			return textNil
		}

		// Check pointer for cycles.
		ptrRef, visited := ptrs.Push(v)
		if visited {
			out = makeLeafReference(ptrRef, opts.PrintAddresses)
			return &textWrap{Prefix: "&", Value: out}
		}
		defer ptrs.Pop()

		// Skip the name only if this is an unnamed pointer type.
		// Otherwise taking the address of a value does not reproduce
		// the named pointer type.
		if v.Type().Name() == "" {
			skipType = true // Let the underlying value print the type instead
		}
		out = opts.FormatValue(v.Elem(), t.Kind(), ptrs)
		out = wrapTrunkReference(ptrRef, opts.PrintAddresses, out)
		out = &textWrap{Prefix: "&", Value: out}
		return out
	case reflect.Interface:
		if v.IsNil() {
			return textNil
		}
		// Interfaces accept different concrete types,
		// so configure the underlying value to explicitly print the type.
		return opts.WithTypeMode(emitType).FormatValue(v.Elem(), t.Kind(), ptrs)
	default:
		panic(fmt.Sprintf("%v kind not handled", v.Kind()))
	}
}

func (opts formatOptions) formatString(prefix, s string) textNode {
	maxLen := len(s)
	maxLines := strings.Count(s, "\n") + 1
	if opts.LimitVerbosity {
		maxLen = (1 << opts.verbosity()) << 5   // 32, 64, 128, 256, etc...
		maxLines = (1 << opts.verbosity()) << 2 //  4, 8, 16, 32, 64, etc...
	}

	// For multiline strings, use the triple-quote syntax,
	// but only use it when printing removed or inserted nodes since
	// we only want the extra verbosity for those cases.
	lines := strings.Split(strings.TrimSuffix(s, "\n"), "\n")
	isTripleQuoted := len(lines) >= 4 && (opts.DiffMode == '-' || opts.DiffMode == '+')
	for i := 0; i < len(lines) && isTripleQuoted; i++ {
		lines[i] = strings.TrimPrefix(strings.TrimSuffix(lines[i], "\r"), "\r") // trim leading/trailing carriage returns for legacy Windows endline support
		isPrintable := func(r rune) bool {
			return unicode.IsPrint(r) || r == '\t' // specially treat tab as printable
		}
		line := lines[i]
		isTripleQuoted = !strings.HasPrefix(strings.TrimPrefix(line, prefix), `"""`) && !strings.HasPrefix(line, "...") && strings.TrimFunc(line, isPrintable) == "" && len(line) <= maxLen
	}
	if isTripleQuoted {
		var list textList
		list = append(list, textRecord{Diff: opts.DiffMode, Value: textLine(prefix + `"""`), ElideComma: true})
		for i, line := range lines {
			if numElided := len(lines) - i; i == maxLines-1 && numElided > 1 {
				comment := commentString(fmt.Sprintf("%d elided lines", numElided))
				list = append(list, textRecord{Diff: opts.DiffMode, Value: textEllipsis, ElideComma: true, Comment: comment})
				break
			}
			list = append(list, textRecord{Diff: opts.DiffMode, Value: textLine(line), ElideComma: true})
		}
		list = append(list, textRecord{Diff: opts.DiffMode, Value: textLine(prefix + `"""`), ElideComma: true})
		return &textWrap{Prefix: "(", Value: list, Suffix: ")"}
	}

	// Format the string as a single-line quoted string.
	if len(s) > maxLen+len(textEllipsis) {
		return textLine(prefix + formatString(s[:maxLen]) + string(textEllipsis))
	}
	return textLine(prefix + formatString(s))
}

// formatMapKey formats v as if it were a map key.
// The result is guaranteed to be a single line.
func formatMapKey(v reflect.Value, disambiguate bool, ptrs *pointerReferences) string {
	var opts formatOptions
	opts.DiffMode = diffIdentical
	opts.TypeMode = elideType
	opts.PrintAddresses = disambiguate
	opts.AvoidStringer = disambiguate
	opts.QualifiedNames = disambiguate
	opts.VerbosityLevel = maxVerbosityPreset
	opts.LimitVerbosity = true
	s := opts.FormatValue(v, reflect.Map, ptrs).String()
	return strings.TrimSpace(s)
}

// formatString prints s as a double-quoted or backtick-quoted string.
func formatString(s string) string {
	// Use quoted string if it the same length as a raw string literal.
	// Otherwise, attempt to use the raw string form.
	qs := strconv.Quote(s)
	if len(qs) == 1+len(s)+1 {
		return qs
	}

	// Disallow newlines to ensure output is a single line.
	// Only allow printable runes for readability purposes.
	rawInvalid := func(r rune) bool {
		return r == '`' || r == '\n' || !(unicode.IsPrint(r) || r == '\t')
	}
	if utf8.ValidString(s) && strings.IndexFunc(s, rawInvalid) < 0 {
		return "`" + s + "`"
	}
	return qs
}

// formatHex prints u as a hexadecimal integer in Go notation.
func formatHex(u uint64) string {
	var f string
	switch {
	case u <= 0xff:
		f = "0x%02x"
	case u <= 0xffff:
		f = "0x%04x"
	case u <= 0xffffff:
		f = "0x%06x"
	case u <= 0xffffffff:
		f = "0x%08x"
	case u <= 0xffffffffff:
		f = "0x%010x"
	case u <= 0xffffffffffff:
		f = "0x%012x"
	case u <= 0xffffffffffffff:
		f = "0x%014x"
	case u <= 0xffffffffffffffff:
		f = "0x%016x"
	}
	return fmt.Sprintf(f, u)
}<|MERGE_RESOLUTION|>--- conflicted
+++ resolved
@@ -207,18 +207,11 @@
 		// Check whether this is a []byte of text data.
 		if t.Elem() == reflect.TypeOf(byte(0)) {
 			b := v.Bytes()
-<<<<<<< HEAD
-			isPrintSpace := func(r rune) bool { return unicode.IsPrint(r) && unicode.IsSpace(r) }
-			if len(b) > 0 && utf8.Valid(b) && len(bytes.TrimFunc(b, isPrintSpace)) == 0 {
-				out = opts.formatString("", string(b))
-				return opts.WithTypeMode(emitType).FormatType(t, out)
-=======
 			isPrintSpace := func(r rune) bool { return unicode.IsPrint(r) || unicode.IsSpace(r) }
 			if len(b) > 0 && utf8.Valid(b) && len(bytes.TrimFunc(b, isPrintSpace)) == 0 {
 				out = opts.formatString("", string(b))
 				skipType = true
 				return opts.FormatType(t, out)
->>>>>>> dec2f38e
 			}
 		}
 
